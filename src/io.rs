--- conflicted
+++ resolved
@@ -3,23 +3,23 @@
 use std::io::{BufRead, BufReader, BufWriter, Read, Write};
 use std::io::{Error, ErrorKind};
 use std::iter::FromIterator;
+use std::path::Path;
 use std::str::{self, FromStr};
 use std::sync::{Arc, Mutex};
-use std::path::Path;
 
 /* external use */
+use flate2::read::GzDecoder;
 use itertools::Itertools;
 use quick_csv::Csv;
 use rayon::prelude::*;
 use strum_macros::{EnumString, EnumVariantNames};
-use flate2::read::GzDecoder;
 
 /* internal use */
 use crate::abacus::*;
 use crate::graph::*;
 use crate::hist::*;
+use crate::html::*;
 use crate::util::*;
-use crate::html::*;
 
 #[derive(Debug, Clone, Copy, PartialEq, EnumString, EnumVariantNames)]
 #[strum(serialize_all = "lowercase")]
@@ -106,9 +106,7 @@
     res
 }
 
-pub fn parse_groups<R: Read>(
-    data: &mut BufReader<R>,
-) -> Result<Vec<(PathSegment, String)>, Error> {
+pub fn parse_groups<R: Read>(data: &mut BufReader<R>) -> Result<Vec<(PathSegment, String)>, Error> {
     let mut res: Vec<(PathSegment, String)> = Vec::new();
 
     let reader = Csv::from_reader(data)
@@ -252,9 +250,7 @@
 }
 
 #[allow(dead_code)]
-pub fn parse_threshold_file<R: Read>(
-    data: &mut BufReader<R>,
-) -> Result<Vec<Threshold>, Error> {
+pub fn parse_threshold_file<R: Read>(data: &mut BufReader<R>) -> Result<Vec<Threshold>, Error> {
     let mut res = Vec::new();
 
     let reader = Csv::from_reader(data)
@@ -454,7 +450,7 @@
     // compute prefix sum
     let mut num_nodes_path = 0;
     for i in 0..SIZE_T {
-        num_nodes_path += item_table.id_prefsum[i][num_path+1];
+        num_nodes_path += item_table.id_prefsum[i][num_path + 1];
         item_table.id_prefsum[i][num_path + 1] += item_table.id_prefsum[i][num_path];
     }
 
@@ -522,18 +518,27 @@
             let sids = parse_path_seq_to_item_vec(&buf_path_seg, &graph_aux);
             //parse_path_seq_update_tables
             for i in 0..sids.len() {
-                let sid = sids[i].0.0 as usize;
+                let sid = sids[i].0 .0 as usize;
                 let ori = sids[i].1;
                 let counts = abacus.countable[sid];
-                if counts >= flt_quorum_min && counts <= flt_quorum_max && graph_aux.node_lens[sid] >= flt_length_min && graph_aux.node_lens[sid] <= flt_length_max {
-                    if comma { print!(","); }
-                    else { print!("P\t{}\t", path_seg); }
+                if counts >= flt_quorum_min
+                    && counts <= flt_quorum_max
+                    && graph_aux.node_lens[sid] >= flt_length_min
+                    && graph_aux.node_lens[sid] <= flt_length_max
+                {
+                    if comma {
+                        print!(",");
+                    } else {
+                        print!("P\t{}\t", path_seg);
+                    }
                     comma = true;
                     print!("{}{}", sid, ori.to_pm() as char);
                 }
             }
-            if comma { println!("\t*"); }
-        } 
+            if comma {
+                println!("\t*");
+            }
+        }
         //NOT-TESTED
         //if buf[0] == b'W' {
         //    let (path_seg, buf_path_seg) = parse_walk_identifier(&buf);
@@ -541,7 +546,7 @@
         //    for sid in sids.iter() {
         //        println!("{}{}",sid.0,sid.1);
         //    }
-        //} 
+        //}
         buf.clear();
     }
 }
@@ -574,9 +579,16 @@
         let sid = *graph_aux
             .node2id
             .get(&node[0..node.len() - 1])
-            .expect(&format!("unknown node {}", &str::from_utf8(node).unwrap()[..]));
+            .expect(&format!(
+                "unknown node {}",
+                &str::from_utf8(node).unwrap()[..]
+            ));
         let o = node[node.len() - 1];
-        assert!(o == b'-' || o == b'+',"unknown orientation of segment {}", str::from_utf8(&node).unwrap());
+        assert!(
+            o == b'-' || o == b'+',
+            "unknown orientation of segment {}",
+            str::from_utf8(&node).unwrap()
+        );
         //plus_strands[rayon::current_thread_index().unwrap()] += (o == b'+') as u32;
 
         let idx = (sid.0 as usize) % SIZE_T;
@@ -592,7 +604,7 @@
     // compute prefix sum
     let mut num_nodes_path = 0;
     for i in 0..SIZE_T {
-        num_nodes_path += item_table.id_prefsum[i][num_path+1];
+        num_nodes_path += item_table.id_prefsum[i][num_path + 1];
         item_table.id_prefsum[i][num_path + 1] += item_table.id_prefsum[i][num_path];
     }
 
@@ -612,46 +624,39 @@
     num_nodes_path as u32
 }
 
-pub fn parse_cdbg_gfa_paths_walks<R: Read>(
+pub fn parse_graph_aux<R: Read>(
     data: &mut BufReader<R>,
-    abacus_aux: &AbacusAuxilliary,
-    graph_aux: &GraphAuxilliary,
-    k: usize,) -> ItemTable {
-
-    let mut item_table = ItemTable::new(graph_aux.path_segments.len());
-    let mut k_count = 0;
-    //let (mut subset_covered_bps, mut exclude_table, include_map, exclude_map) = abacus_aux.load_optional_subsetting(&graph_aux, &count);
-
-    let mut num_path = 0;
+    index_edges: bool,
+) -> Result<
+    (
+        HashMap<Vec<u8>, ItemId>,
+        Vec<ItemIdSize>,
+        Option<Vec<Vec<u8>>>,
+        Vec<PathSegment>,
+    ),
+    std::io::Error,
+> {
+    // let's start
+    // IMPORTANT: id must be > 0, otherwise counting procedure will produce errors
+    let mut node_id = 1;
+    let mut node2id: HashMap<Vec<u8>, ItemId> = HashMap::default();
+    let mut edges: Option<Vec<Vec<u8>>> = if index_edges { Some(Vec::new()) } else { None };
+    let mut path_segments: Vec<PathSegment> = Vec::new();
+    let mut node_len: Vec<ItemIdSize> = Vec::new();
+    // add empty element to node_len to make it in sync with node_id
+    node_len.push(ItemIdSize::MAX);
+
     let mut buf = vec![];
     let mut i = 1;
     while data.read_until(b'\n', &mut buf).unwrap_or(0) > 0 {
-        if buf[0] == b'P' {
-            let (path_seg, buf_path_seg) = parse_path_identifier(&buf);
-            let sids = parse_path_seq_to_item_vec(&buf_path_seg, &graph_aux);
-            let mut u_sid = sids[0].0.0 as usize - 1;
-            let mut u_ori = sids[0].1;
-            for i in 1..sids.len() {
-                let v_sid = sids[i].0.0 as usize - 1;
-                let v_ori = sids[i].1;
-                let k_plus_one_mer = graph_aux.get_k_plus_one_mer_edge(u_sid, u_ori, v_sid, v_ori, k);
-                //println!("{}", bits2kmer(k_plus_one_mer, k+1));
-                let infix = get_infix(k_plus_one_mer, k);
-                let infix_rc = revcmp(infix, k-1);
-                if infix < infix_rc {
-                    let idx = (infix as usize) % SIZE_T;
-                    item_table.items[idx].push(k_plus_one_mer);
-                    item_table.id_prefsum[idx][num_path + 1] += 1;
-                } else if infix > infix_rc{
-                    let idx = (infix_rc as usize) % SIZE_T;
-                    item_table.items[idx].push(revcmp(k_plus_one_mer,k+1));
-                    item_table.id_prefsum[idx][num_path + 1] += 1;
-                } // else ignore palindrome, since it always breaks the node
-
-                u_sid = v_sid;
-                u_ori = v_ori;
-            }
-<<<<<<< HEAD
+        // really really make sure that we hit a new line, which is not guaranteed when reading
+        // from a compressed buffer
+        while buf.last().unwrap() != &b'\n' {
+            if data.read_until(b'\n', &mut buf).unwrap_or(0) == 0
+                && buf.last().unwrap_or(&b' ') != &b'\n'
+            {
+                buf.push(b'\n')
+            }
         }
         if buf[0] == b'S' {
             let mut iter = buf[2..].iter();
@@ -676,18 +681,77 @@
                         str::from_utf8(&buf[2..offset + 2]).unwrap()
                     ),
                 ));
-=======
-            
+            }
+            node_id += 1;
+            let offset = iter
+                .position(|&x| x == b'\t' || x == b'\n' || x == b'\r')
+                .unwrap();
+            node_len.push(offset as ItemIdSize);
+        } else if index_edges && buf[0] == b'L' {
+            edges.as_mut().unwrap().push(buf.to_vec());
+        } else if buf[0] == b'P' {
+            let (path_seg, _) = parse_path_identifier(&buf);
+            path_segments.push(path_seg);
+        } else if buf[0] == b'W' {
+            let (path_seg, _) = parse_walk_identifier(&buf);
+            path_segments.push(path_seg);
+        }
+
+        buf.clear();
+        i += 1;
+    }
+
+    Ok((node2id, node_len, edges, path_segments))
+}
+
+pub fn parse_cdbg_gfa_paths_walks<R: Read>(
+    data: &mut BufReader<R>,
+    abacus_aux: &AbacusAuxilliary,
+    graph_aux: &GraphAuxilliary,
+    k: usize,
+) -> ItemTable {
+    let mut item_table = ItemTable::new(graph_aux.path_segments.len());
+    let mut k_count = 0;
+    //let (mut subset_covered_bps, mut exclude_table, include_map, exclude_map) = abacus_aux.load_optional_subsetting(&graph_aux, &count);
+
+    let mut num_path = 0;
+    let mut buf = vec![];
+    while data.read_until(b'\n', &mut buf).unwrap_or(0) > 0 {
+        if buf[0] == b'P' {
+            let (path_seg, buf_path_seg) = parse_path_identifier(&buf);
+            let sids = parse_path_seq_to_item_vec(&buf_path_seg, &graph_aux);
+            let mut u_sid = sids[0].0 .0 as usize - 1;
+            let mut u_ori = sids[0].1;
+            for i in 1..sids.len() {
+                let v_sid = sids[i].0 .0 as usize - 1;
+                let v_ori = sids[i].1;
+                let k_plus_one_mer =
+                    graph_aux.get_k_plus_one_mer_edge(u_sid, u_ori, v_sid, v_ori, k);
+                //println!("{}", bits2kmer(k_plus_one_mer, k+1));
+                let infix = get_infix(k_plus_one_mer, k);
+                let infix_rc = revcmp(infix, k - 1);
+                if infix < infix_rc {
+                    let idx = (infix as usize) % SIZE_T;
+                    item_table.items[idx].push(k_plus_one_mer);
+                    item_table.id_prefsum[idx][num_path + 1] += 1;
+                } else if infix > infix_rc {
+                    let idx = (infix_rc as usize) % SIZE_T;
+                    item_table.items[idx].push(revcmp(k_plus_one_mer, k + 1));
+                    item_table.id_prefsum[idx][num_path + 1] += 1;
+                } // else ignore palindrome, since it always breaks the node
+
+                u_sid = v_sid;
+                u_ori = v_ori;
+            }
+
             // compute prefix sum
             for i in 0..SIZE_T {
                 item_table.id_prefsum[i][num_path + 1] += item_table.id_prefsum[i][num_path];
->>>>>>> bda71061
             }
 
             num_path += 1;
-        } 
+        }
         buf.clear();
-        i += 1;
     }
 
     item_table
@@ -698,10 +762,16 @@
     abacus_aux: &AbacusAuxilliary,
     graph_aux: &GraphAuxilliary,
     count: &CountType,
-) -> (ItemTable, Option<ActiveTable>, Option<IntervalContainer>, Vec<u32>) {
+) -> (
+    ItemTable,
+    Option<ActiveTable>,
+    Option<IntervalContainer>,
+    Vec<u32>,
+) {
     log::info!("parsing path + walk sequences");
     let mut item_table = ItemTable::new(graph_aux.path_segments.len());
-    let (mut subset_covered_bps, mut exclude_table, include_map, exclude_map) = abacus_aux.load_optional_subsetting(&graph_aux, &count);
+    let (mut subset_covered_bps, mut exclude_table, include_map, exclude_map) =
+        abacus_aux.load_optional_subsetting(&graph_aux, &count);
 
     let mut num_path = 0;
     let complete: Vec<(usize, usize)> = vec![(0, usize::MAX)];
@@ -754,7 +824,8 @@
             // do not process the path sequence if path is neither part of subset nor exclude
             if abacus_aux.include_coords.is_some()
                 && !intersects(include_coords, &(start, end))
-                && !intersects(exclude_coords, &(start, end)) {
+                && !intersects(exclude_coords, &(start, end))
+            {
                 log::debug!("path {} does not intersect with subset coordinates {:?} nor with exclude coordinates {:?} and therefore is skipped from processing", 
                     &path_seg, &include_coords, &exclude_coords);
 
@@ -768,9 +839,12 @@
                 continue;
             }
 
-            if count != &CountType::Edge && 
-                (abacus_aux.include_coords.is_none() || is_contained(include_coords, &(start, end))) && 
-                (abacus_aux.exclude_coords.is_none() || is_contained(exclude_coords, &(start, end))) {
+            if count != &CountType::Edge
+                && (abacus_aux.include_coords.is_none()
+                    || is_contained(include_coords, &(start, end)))
+                && (abacus_aux.exclude_coords.is_none()
+                    || is_contained(exclude_coords, &(start, end)))
+            {
                 log::debug!("path {} is fully contained within subset coordinates {:?} and is eligible for full parallel processing", path_seg, include_coords);
                 let ex = if exclude_coords.is_empty() {
                     None
@@ -797,7 +871,6 @@
                 };
 
                 paths_len.push(num_added_nodes as u32);
-
             } else {
                 let sids = match buf[0] {
                     b'P' => parse_path_seq_to_item_vec(&buf_path_seg, &graph_aux),
@@ -838,7 +911,6 @@
     }
     (item_table, exclude_table, subset_covered_bps, paths_len)
 }
-
 
 fn update_tables(
     item_table: &mut ItemTable,
@@ -1116,10 +1188,7 @@
     Ok(())
 }
 
-pub fn write_hist_table<W: Write>(
-    hists: &Vec<Hist>,
-    out: &mut BufWriter<W>,
-) -> Result<(), Error> {
+pub fn write_hist_table<W: Write>(hists: &Vec<Hist>, out: &mut BufWriter<W>) -> Result<(), Error> {
     log::info!("reporting hist table");
     writeln!(
         out,
@@ -1241,10 +1310,7 @@
             })
             .collect::<Vec<Vec<String>>>(),
     );
-<<<<<<< HEAD
     write_ordered_table(&header_cols, &output_columns, &abacus_group.groups, out)
-=======
-    write_table(&header_cols, &output_columns, out)
 }
 
 pub fn write_ordered_histgrowth_html<W: Write>(
@@ -1253,7 +1319,7 @@
     gfa_file: &str,
     count: CountType,
     out: &mut BufWriter<W>,
-    ) -> Result<(), Error> {
+) -> Result<(), Error> {
     let mut growths: Vec<Vec<f64>> = hist_aux
         .coverage
         .par_iter()
@@ -1286,5 +1352,4 @@
         Some(&abacus_group.groups),
         out,
     )?)
->>>>>>> bda71061
 }